arch ?= amd64
config ?= release
target ?= x86_64-unknown-none
iso := build/micros-$(arch).iso

# Keys used for signing actual binary releases (private key is stored securely outside of the repository)
<<<<<<< HEAD
key := /home/caleb/private/db.key
cert := release/micros.crt
=======
# key := /home/caleb/keys/db.key
# cert := release/micros.crt
>>>>>>> a998951e

# Keys generated for convenience in development and testing
# key := build/tmp.key
# cert := build/tmp.crt

isodir := build/isofiles
image := $(isodir)/micros.elf

linker_script := src/micros_kernel/linker.ld
limine_cfg := src/limine.cfg
assembly_source_files := $(wildcard src/micros_kernel/*.asm)
assembly_object_files := $(patsubst src/micros_kernel/%.asm, build/src/micros_kernel/%.o, $(assembly_source_files))
kernel := target/$(target)/$(config)/libmicros_kernel.a

.PHONY: all clean run iso rust_build

all: $(iso)

release: release/micros-$(arch).iso

release/micros-$(arch).iso: $(iso)
	cp $(iso) $@

build/tmp.crt: build
	openssl req -newkey rsa:4096 -nodes -keyout build/tmp.key -new -x509 -sha256 -days 36500 -subj "/CN=Temporary Dev Micros Key/" -out $@

build/tmp.key: build/tmp.crt

limine/limine:
	$(MAKE) -C limine limine

clean:
	rm -rf build
	rm -rf target
	rm Cargo.lock

run: $(iso)
	qemu-system-x86_64 -cdrom $(iso) -d int -no-shutdown -no-reboot

check: $(image) rust_build
	cargo clippy 
	cargo audit

rust_build:
	cargo build --target src/$(target).json --release

iso: $(iso)

$(isodir)/third-party-licenses.html: about.toml about.hbs $(isodir)
	cargo about generate about.hbs -o $@

$(isodir)/EFI/BOOT:
	mkdir -p $@

$(isodir): $(isodir)/EFI/BOOT

build: $(isodir)

$(isodir)/memory_manager.elf: rust_build
	cp target/$(target)/$(config)/micros_memory_manager $@

$(isodir)/limine.cfg: $(limine_cfg) $(image) $(isodir)/memory_manager.elf
	cat $(limine_cfg) | sed "s/kernel_hash/`b2sum $(image) | sed 's/  .*//'`/" | sed "s/memory_manager_hash/`b2sum $(isodir)/memory_manager.elf | sed 's/  .*//'`/" > $@

$(isodir)/LICENSE: LICENSE
	cp LICENSE $(isodir)/

$(isodir)/limine-bios-cd.bin: $(isodir)
	cp limine/limine-bios-cd.bin $(isodir)/

$(isodir)/limine-bios.sys: $(isodir)
	cp limine/limine-bios.sys $(isodir)/

build/BOOTX64.EFI: $(isodir)/limine.cfg limine/limine
	cp limine/BOOTX64.EFI build/
	limine/limine enroll-config $@ `b2sum $(isodir)/limine.cfg | sed 's/  .*//'`

$(isodir)/EFI/BOOT/BOOTX64.EFI: $(isodir)/EFI/BOOT $(key) $(cert) build/BOOTX64.EFI
	sbsign --key $(key) --cert $(cert) --output $@ build/BOOTX64.EFI

$(isodir)/limine-uefi-cd.bin: $(isodir)/EFI/BOOT/BOOTX64.EFI $(image) $(isodir)/memory_manager.elf $(isodir)/limine.cfg
	dd if=/dev/zero of=$@ bs=512 count=2880 2>/dev/null
	mformat -i $@ -f 1440 -N 12345678 ::
	mcopy -D o -s -m -i $@ $(isodir)/EFI ::
	mcopy -D o -m -i $@ $(image) ::
	mcopy -D o -m -i $@ $(isodir)/memory_manager.elf ::
	mcopy -D o -m -i $@ $(isodir)/limine.cfg ::


$(iso): $(image) $(isodir)/limine.cfg $(isodir)/LICENSE $(isodir)/third-party-licenses.html $(isodir)/memory_manager.elf $(isodir)/limine-uefi-cd.bin $(isodir)/limine-bios-cd.bin $(isodir)/limine-bios.sys $(isodir)/EFI/BOOT/BOOTX64.EFI limine/limine
	xorriso -as mkisofs -b limine-bios-cd.bin -no-emul-boot -boot-load-size 4 -boot-info-table --efi-boot limine-uefi-cd.bin -efi-boot-part --efi-boot-image --protective-msdos-label $(isodir) -o $@
	limine/limine bios-install $@


$(image): $(assembly_object_files) $(linker_script) rust_build $(isodir)
	ld.lld -n -s -T $(linker_script) -o $(image) $(assembly_object_files) $(kernel)

build/src/micros_kernel/%.o: src/micros_kernel/%.asm
	mkdir -p $(shell dirname $@)
	nasm -felf64 $< -o $@

kernellinecount:
	cloc src/micros_kernel src/frame_allocation --exclude-lang=TOML
<|MERGE_RESOLUTION|>--- conflicted
+++ resolved
@@ -4,13 +4,8 @@
 iso := build/micros-$(arch).iso
 
 # Keys used for signing actual binary releases (private key is stored securely outside of the repository)
-<<<<<<< HEAD
-key := /home/caleb/private/db.key
+key := /home/caleb/keys/db.key
 cert := release/micros.crt
-=======
-# key := /home/caleb/keys/db.key
-# cert := release/micros.crt
->>>>>>> a998951e
 
 # Keys generated for convenience in development and testing
 # key := build/tmp.key
